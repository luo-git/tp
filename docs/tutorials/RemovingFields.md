--- conflicted
+++ resolved
@@ -20,7 +20,7 @@
 
 ### Assisted refactoring
 
-The `fileAddress` field in `Person` is actually an instance of the `seedu.address.model.person.FileAddressress` class. Since removing the `Address` class will break the application, we start by identifying `Address`'s usages. This allows us to see code that depends on `Address` to function properly and edit them on a case-by-case basis. Right-click the `Address` class and select `Refactor` \> `Safe Delete` through the menu.
+The `fileAddress` field in `Person` is actually an instance of the `seedu.address.model.description.FileAddressress` class. Since removing the `Address` class will break the application, we start by identifying `Address`'s usages. This allows us to see code that depends on `Address` to function properly and edit them on a case-by-case basis. Right-click the `Address` class and select `Refactor` \> `Safe Delete` through the menu.
 
 ![Usages detected](../images/remove/UnsafeDelete.png)
 
@@ -74,12 +74,7 @@
 ``` xml
 ...
 <Label fx:id="phone" styleClass="cell_small_label" text="\$phone" />
-<<<<<<< HEAD
 <Label fx:id="fileAddress" styleClass="cell_small_label" text="\$fileAddress" />
-<Label fx:id="email" styleClass="cell_small_label" text="\$email" />
-=======
-<Label fx:id="address" styleClass="cell_small_label" text="\$address" />
->>>>>>> cbc6e40e
 ...
 ```
 
@@ -95,15 +90,9 @@
 
 ```json
 {
-  "persons": [ {
+  "tags": [ {
     "name": "Person with invalid name field: Ha!ns Mu@ster",
-    "phone": "9482424",
-<<<<<<< HEAD
-    "email": "hans@example.com",
     "fileAddress": "4th street"
-=======
-    "address": "4th street"
->>>>>>> cbc6e40e
   } ]
 }
 ```
