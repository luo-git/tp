--- conflicted
+++ resolved
@@ -266,9 +266,12 @@
 ### Use cases
 
 (For all use cases below, the **System** is the `HelloFile` and the **Actor** is the `user`, unless specified otherwise)
-<<<<<<< HEAD
-
-<br />
+
+<br />
+
+
+<br />
+
 
 **Use case ID: UC01**
 
@@ -298,6 +301,7 @@
         
 * 2c. HelloFile detects a duplicate tag name.
 
+
 	* 2c1. HelloFile prompts the user for another tag name. 
 	
         Use case resumes from step 1.
@@ -315,6 +319,26 @@
 **Use Case: Access file using tag**
 
 **MSS**
+
+
+	* 2c1. HelloFile prompts the user for another tag name. 
+	
+        Use case resumes from step 1.
+        
+* *a. HelloFile has no permission to read or write to the file system.
+
+    * *a1. HelloFile prompts the user that it needs the read and write permission.
+    
+        Use case resumes.
+
+<br />
+
+**User case ID: UC02**
+
+**Use Case: Access file using tag**
+
+**MSS**
+
 
 1. User requests to open a file using a tag.
 2. HelloFile recognises the tag to be valid.
@@ -393,7 +417,12 @@
 	
 	    Use case resumes.
 
-<br />
+
+<br />
+
+
+<br />
+
 
 **UseCase ID: UC04**
 
@@ -404,106 +433,22 @@
 1. User requests to untag a file.
 2. HelloFile recognises that the tag exist.
 3. HelloFile removes the file from access.
-=======
-
-<br />
-
-**Use case ID: UC01**
-
-**Use case: Create fileInfo**
-
-**MSS**
-
-1. User requests to tag a certain file using the absolute file path.
-2. HelloFile recognises the file path to be valid.
-3. HelloFile creates the tag and display the fileInfo.
 
     Use case ends.
     
 **Extensions**
 
-* 2a. HelloFile detects the file path is invalid.
-
-    * 2a1. HelloFile prompts the user that the file path is wrong.
-    
-        Use case resumes from step 1.
-        
-* 2b. HelloFile detects no tag input.
-
-    * 2b1. HelloFile prompts the user for a tag.
-    
-        Use case resumes from step 1.
-        
-* 2c. HelloFile detects a duplicate tag name.
->>>>>>> 2b8fb81f
-
-	* 2c1. HelloFile prompts the user for another tag name. 
-	
-        Use case resumes from step 1.
-        
-* *a. HelloFile has no permission to read or write to the file system.
-
-    * *a1. HelloFile prompts the user that it needs the read and write permission.
-    
-        Use case resumes.
-
-<br />
-
-**User case ID: UC02**
-
-**Use Case: Access file using tag**
-
-**MSS**
-
-1. User requests to open a file using a tag.
-2. HelloFile recognises the tag to be valid.
-3. HelloFile opens the specified file using the default application.
-        
-    Use case ends.
-<<<<<<< HEAD
-    
-**Extensions**
-
 * 2a. HelloFile fails to recognize the tag.
+
 
 	* 2a1. HelloFile shows the error message.
 	
 	    Use case resumes from step 1.
 	    
-=======
-        
-**Extension**
-
-* 2a. HelloFile detects that the tag is invalid.
-
-	* 2a1. HelloFile prompts the user that the tag is wrong.
-	
-        Use case resumes from step 1.
-        
-* 3a. HelloFile detects that the target file does not exist.
-		
-	* 3a1. HelloFile prompts that the target file does not exist.
-		
-        Use case resumes from step 1.
-		    
-* 3b. HelloFile detects no default application to open the file.
-	
-	* 3b1. HelloFile prompts the user to choose an application to open the file.
-		
-	    Use case resumes form step 1.
-		    
-* 3c. HelloFile encounters an exception when opening the file.
-	
-	* 3c1. HelloFile shows the error message.
-		
-	    Use case resumes from step 1.
-		    
->>>>>>> 2b8fb81f
 * *a. HelloFile has no permission to read or write to the file system.
 
 	* *a1. HelloFile prompts the user that it needs the read and write permission.
 	
-<<<<<<< HEAD
         Use case resumes.
 
 <br />
@@ -517,20 +462,6 @@
 1. User requests the check the path of a tagged file.
 2. HelloFile recognises that the tag exist.
 3. HelloFile shows the path of the file.
-=======
-	    Use case resumes.
-
-<br />
-
-**UseCase ID: UC03**
-
-**Use Case: Rename tag**
-
-**MSS**
-
-1. User requests to rename the tag of a tagged file.
-2. HelloFile replaces the tag of the file with the new tag.
->>>>>>> 2b8fb81f
 
     Use case ends.
     
@@ -538,7 +469,6 @@
 
 * 2a. HelloFile failed to recognize the tag.
 
-<<<<<<< HEAD
 	* 2a1. HelloFile prompts the user that the tag is wrong.
 	
         Use case resumes from step 1.
@@ -616,46 +546,7 @@
 
 **Extensions**
 
-=======
-	* 2a1. HelloFile prompts that tag does not exist.
-	
-    	Use case resumes from step 1
-    	
-* 2b. HelloFile failed to recognize the new tag input.
-
-    * 2b1. HelloFile prompts that the new tag is invalid.
-    
-        Use case resumes from step 1. 
-        
-* 2c. HelloFile detects a duplicate tag name.
-
-	* 2c1. HelloFile prompts the user for another tag name. 
-	
-        Use case resumes from step 1.
-        
-* *a. HelloFile has no permission to read or write to the file system.
-
-	* *a1. HelloFile prompts the user that it needs the read and write permission.
-	
-	    Use case resumes.
-
-<br />
-
-**UseCase ID: UC04**
-
-**Use Case: Untag a file**
-
-**MSS**
-
-1. User requests to untag a file.
-2. HelloFile recognises that the tag exist.
-3. HelloFile removes the file from access.
-
-    Use case ends.
-    
-**Extensions**
-
-* 2a. HelloFile fails to recognize the tag.
+
 
 	* 2a1. HelloFile shows the error message.
 	
@@ -762,7 +653,7 @@
 
 **Extensions**
 
->>>>>>> 2b8fb81f
+
 * *a. User input the wrong command.
 	
 	* *a1. HelloFile shows the error message and direct the user to enter the user help command.
