---
layout: page
title: Developer Guide
---
* Table of Contents
{:toc}

--------------------------------------------------------------------------------------------------------------------

## **Setting up, getting started**

Refer to the guide [_Setting up and getting started_](SettingUp.md).

--------------------------------------------------------------------------------------------------------------------

## **Design**

### Architecture

![Architecture Diagram](images/ArchitectureDiagram.png)

The ***Architecture Diagram*** given above explains the high-level design of HelloFile. Given below is a quick overview of each component.

<div markdown="span" class="alert alert-primary">

</div>

**`Main`** has two classes called [`Main`](https://github.com/AY2021S1-CS2103T-F12-1/tp/blob/master/src/main/java/seedu/address/Main.java) and [`MainApp`](https://github.com/AY2021S1-CS2103T-F12-1/tp/blob/master/src/main/java/seedu/address/MainApp.java). It is responsible for,
* At app launch: Initializes the components in the correct sequence, and connects them up with each other.
* At shut down: Shuts down the components and invokes cleanup methods where necessary.

[**`Commons`**](#common-classes) represents a collection of classes used by multiple other components.

The rest of the App consists of four components.

* [**`UI`**](#ui-component): The UI of the App.
* [**`Logic`**](#logic-component): The command executor.
* [**`Model`**](#model-component): Holds the data of the App in memory.
* [**`Storage`**](#storage-component): Reads data from, and writes data to, the hard disk.

Each of the four components,

* defines its *API* in an `interface` with the same name as the Component.
* exposes its functionality using a concrete `{Component Name}Manager` class (which implements the corresponding API `interface` mentioned in the previous point.

For example, the `Logic` component (see the class diagram given below) defines its API in the `Logic.java` interface and exposes its functionality using the `LogicManager.java` class which implements the `Logic` interface.

![Class Diagram of the Logic Component](images/LogicClassDiagram.png)

**How the architecture components interact with each other**

The *Sequence Diagram* below shows how the components interact with each other for the scenario where the user issues the command `untag t/tag123`.

![Architecture Sequence Diagram](images/ArchitectureSequenceDiagram.png)

The sections below give more details of each component.

### UI component

![Structure of the UI Component](images/UiClassDiagram.png)

**API** :
[`Ui.java`](https://github.com/AY2021S1-CS2103T-F12-1/tp/blob/master/src/main/java/seedu/address/ui/Ui.java)

The UI consists of a `MainWindow` that is made up of parts e.g.`CommandBox`, `ResultDisplay`, `TagListPanel`, `ThemeWindow` etc. All these, including the `MainWindow`, inherit from the abstract `UiPart` class.

The `UI` component uses JavaFx UI framework. The layout of these UI parts are defined in matching `.fxml` files that are in the `src/main/resources/view` folder. For example, the layout of the [`MainWindow`](https://github.com/AY2021S1-CS2103T-F12-1/tp/blob/master/src/main/java/seedu/address/ui/MainWindow.java) is specified in [`MainWindow.fxml`](https://github.com/AY2021S1-CS2103T-F12-1/tp/blob/master/src/main/resources/view/MainWindow.fxml)

The `UI` component,

* Executes user commands using the `Logic` component.
* Listens for changes to `Model` data so that the UI can be updated with the modified data.

### Logic component

![Structure of the Logic Component](images/LogicClassDiagram.png)

**API** :
[`Logic.java`](https://github.com/AY2021S1-CS2103T-F12-1/tp/blob/master/src/main/java/seedu/address/logic/Logic.java)

1. `Logic` uses the `AddressBookParser` class to parse the user command.
1. This results in a `Command` object which is executed by the `LogicManager`.
1. The command execution can affect the `Model` (e.g. adding a tag).
1. The result of the command execution is encapsulated as a `CommandResult` object which is passed back to the `Ui`.
1. In addition, the `CommandResult` object can also instruct the `Ui` to perform certain actions, such as displaying help to the user.

Given below is the Sequence Diagram for interactions within the `Logic` component for the `execute("delete 1")` API call.

![Interactions Inside the Logic Component for the `delete 1` Command](images/DeleteSequenceDiagram.png)

<div markdown="span" class="alert alert-info">:information_source: **Note:** The lifeline for `DeleteCommandParser` should end at the destroy marker (X) but due to a limitation of PlantUML, the lifeline reaches the end of diagram.
</div>

### Model component

![Structure of the Model Component](images/ModelClassDiagram.png)

**API** : [`Model.java`](https://github.com/AY2021S1-CS2103T-F12-1/tp/blob/master/src/main/java/seedu/address/model/Model.java)

The `Model`,

* stores a `UserPref` object that represents the user’s preferences.
* stores the address book data.
* exposes an unmodifiable `ObservableList<Tag>` that can be 'observed' e.g. the UI can be bound to this list so that the UI automatically updates when the data in the list change.
* does not depend on any of the other three components.


### Storage component

![Structure of the Storage Component](images/StorageClassDiagram.png)

**API** : [`Storage.java`](https://github.com/AY2021S1-CS2103T-F12-1/tp/blob/master/src/main/java/seedu/address/storage/Storage.java)

The `Storage` component,
* can save `UserPref` objects in json format and read it back.
* can save the address book data in json format and read it back.

<div markdown="span" class="alert alert-info">:information_source: **Note:** The storage creates the UserPref and data with default value when the json files are missing/changed. During execution, The storage will update the address book data everytime the user executes a command. However, UserPref is only updated when the app is closed.
</div>

### Common classes

Classes used by multiple components are in the `seedu.addressbook.commons` package.

--------------------------------------------------------------------------------------------------------------------

## **Implementation**

This section describes some noteworthy details on how certain features are implemented.

### Data Structure: Tag
[Tag](https://github.com/AY2021S1-CS2103T-F12-1/tp/blob/master/src/main/java/seedu/address/model/tag/Tag.java)
is a class that stores tags. It contains a compulsory `TagName`, a `FileAddress` and an optional `Label`. `TagName` must 
contain at least 1 alphanumeric word, and must be unique. `FileAddress` must contain a valid file path
(i.e passing a file path like `C:\Windows\..` is valid for Windows and `./home/...` is valid for Linux).`FileAddress` 
can take in a relative path or absolute path.


### Data Structure: Label
[Label](https://github.com/AY2021S1-CS2103T-F12-1/tp/blob/master/src/main/java/seedu/address/model/label/Label.java)
stores a `Label`, which is an optional field in `Tag`. A `Label` must only contain alphanumeric characters, and up to 
one word. `Label` allows the user to label their tagged file. The purpose is to keep label short and concise, as it only 
serves as extra information of a tagged file.

### Adding of Tags: TagCommand

[TagCommand](https://github.com/AY2021S1-CS2103T-F12-1/tp/blob/master/src/main/java/seedu/address/logic/commands/TagCommand.java) 
adds a new `Tag` to `AddressBook` if the tag's `TagName` is not a duplicate and the tag's `FileAddress`
is pointing to a valid file.

TagCommand checks if the file is present using `java.io.File.exists()`.

### Opening of Tags: OpenCommand

[OpenCommand](https://github.com/AY2021S1-CS2103T-F12-1/tp/blob/master/src/main/java/seedu/address/logic/commands/OpenCommand.java)
searches the list of Tags stored in `AddressBook` and opens the file located at the tag's `FileAddress`
if the file is present. `CommandException` is thrown if tag is not present or if the file cannot be found.

We implemented OpenCommand using `java.awt.Desktop`,
which supports various desktop capabilities such as open. This ensures that our application can operation across
most java-supported platforms.

However, one draw back of using `java.awt.Desktop` is that the platform that HelloFile operates on must
support `Desktop`. This means that our application will never work on a headless environment. 
You can check whether the environment supports `Desktop` using the provided method `java.awt.Desktop.isDesktopSupported()`.

<<<<<<< HEAD
### Deleting Tags: UntagCommand

[UntagCommand](https://github.com/AY2021S1-CS2103T-F12-1/tp/blob/master/src/main/java/seedu/address/logic/commands/UntagCommand.java)
removes the `Tag` specified by the unique tag name from the `AddressBook`.

The command checks the existence of the `Tag` with `model.findFilteredTagList()`, and call method `model.deleteTag()` to delete it.

### Renaming of Tags: RetagCommand

[RetagCommand](https://github.com/AY2021S1-CS2103T-F12-1/tp/blob/master/src/main/java/seedu/address/logic/commands/RetagCommand.java)
rename the `Tag` specified by the unique tag name with a different tag name.

The command checks the presence of the `Tag` using `java.io.File.exists()`, and that the new tag name is unique, i.e. not present in the `AddressBook`.
It then gets the filepath of the `Tag` before safely deleting it. Then, a new `Tag` is created with the filepath, and the new tag name.
=======
### Changing of Directory: CdCommand

[CdCommand](https://github.com/AY2021S1-CS2103T-F12-1/tp/blob/master/src/main/java/seedu/address/logic/commands/CdCommand.java)
changes the current directory of the HelloFile internal File Explorer. `CommandException` is thrown if the given directory 
is invalid, cannot be found, or cannot be set as the current directory (*e.g. the given directory is not a folder*).

CdCommand calls `setAddress` in `CurrentPath` to set the current directory to the absolute address parsed from the user input.
The list of children files `FileList` under `CurrentPath` will be updated to fit the new current directory when `setAddress` is called.
The `javafx.scene.control.ListView` in `FileExplorer` will also be updated as it is bound to the `FileList` of the children files 
under the `CurrentPath`.

### Showing a tag's file path: ShowCommand

[ShowCommand](https://github.com/AY2021S1-CS2103T-F12-1/tp/blob/master/src/main/java/seedu/address/logic/commands/ShowCommand.java)
searches the list of Tags stored in `AddressBook` and shows the tag's file path in the `ResultDisplay`.
`CommandException` is thrown if tag is not present.

ShowCommand gets the specified tag by applying `TagNameEqualsKeywordPredicate` that extends from `java.util.function.predicate` to `ObservableList<Tag>`.

### Listing out all the tags: ListCommand

[ListCommand](https://github.com/AY2021S1-CS2103T-F12-1/tp/blob/master/src/main/java/seedu/address/logic/commands/ListCommand.java)
lists the Tags stored in `AddressBook` and shows them as `TagCard` which is contained in `TagListPanel`.
ListCommand shouldn't take in any argument. `CommandException` will be thrown if the user's input contains an argument.

ListCommand updates the `ObservableList<Tag>` by using `java.util.function.predicate`.

### Internal File Explorer

Internal File Explorer is a simple file explorer that supports viewing files on your PC. It contains a `CurrentPath` that 
represents the directory the explorer is viewing, as well as a `FileList` of the children files under that directory. The 
users can use `CdCommand` to change the current directory of the explorer, so he or she can view files under different directories.

The purpose of implementing Internal File Explorer is to make tagging files easier by supporting tagging files using their 
relative paths (*e.g. the file name*). This can make tagging files easier especially when the user wants to tag multiple files 
under the same directory.

**Implementation of Internal File Explorer:**

Model

The model class `CurrentPath` saves the current directory of the explorer, and keeps a `FileList` of the children files under 
that directory.

UI

`FileExplorerPanel` is the UI component for displaying Internal File Explorer, it is a `javafx.scene.control.TitledPane` with 
its title as the current directory and its content as the list of children files. The infomation of Children files are display 
using `FileCard` in the `javafx.scene.control.ListView` of the file explorer panel.

Storage

The current directory of the File Explorer is kept in `SavedFilePath`, and it is saved into json files upon exiting the app.
When starting the app, the current path saved last time will be loaded, and the current path of the explorer will be set to that.
>>>>>>> 79fc5255

--------------------------------------------------------------------------------------------------------------------

## **Documentation, logging, testing, configuration, dev-ops**

* [Documentation guide](Documentation.md)
* [Testing guide](Testing.md)
* [Logging guide](Logging.md)
* [Configuration guide](Configuration.md)
* [DevOps guide](DevOps.md)

--------------------------------------------------------------------------------------------------------------------

## **Appendix: Requirements**

### Product scope

**Target user profile**:

* Tech savvy NUS Computer Science Student
* Has a need to manage a significant number of files
* Prefer desktop apps over other types
* Can type fast
* Prefers typing to mouse interactions
* Reasonably comfortable using CLI apps

**Value proposition**: CS students can manage/access their files by typing
                       and using a simple GUI. Help CS students to see file relations easily.


### User stories

Priorities: High (must have) - `* * *`, Medium (nice to have) - `* *`, Low (unlikely to have) - `*`

| Priority | As a …​                                                     | I want to …​                                       | So that I can…​                                        |
| -------- | ---------------------------------------------------------------| ------------------------------------------------------| ----------------------------------------------------------|
| `* * *`  | Student with lots of file                                      | tag my files with a easy to remember tag              | get file path                                             |
| `* * *`  | First time user                                                | use a help command                                    | start to remember how to use the command                  |
| `* * *`  | Student who prefers to type                                    | use typing to interact with my file system            | use keyboard as much as possible                          |
| `* * *`  | Student who is familiar with command line applications         | name my files                                         | access the file easily next time                          |
| `* *`    | CS student with a lot of project                               | hide private contact details                          | minimize chance of someone else seeing them by accident   |
| `*`      | Forgetful user who always forget where his files are located   | tag frequently used files with a easy to remember tag | locate my files easily                                    |
| `*`      | Intermediate user                                              | delete file                                           | not be distracted by it.                                  |
| `*`      | Developer                                                      | open files with a quick command                       | focus on coding and not look to find my files             |


### Use cases

(For all use cases below, the **System** is the `HelloFile` and the **Actor** is the `user`, unless specified otherwise)

<br />


**Use case ID: UC01**

**Use case: Create fileInfo**

**MSS**

1. User requests to tag a certain file using the absolute file path.
2. HelloFile recognises the file path to be valid.
3. HelloFile creates the tag and display the fileInfo.

    Use case ends.

**Extensions**

* 2a. HelloFile detects the file path is invalid.

    * 2a1. HelloFile prompts the user that the file path is wrong.

        Use case resumes from step 1.

* 2b. HelloFile detects no tag input.

    * 2b1. HelloFile prompts the user for a tag.

        Use case resumes from step 1.

* 2c. HelloFile detects a duplicate tag name.

    * 2c1. HelloFile prompts the user for another tag name.

        Use case resumes from step 1.

* *a. HelloFile has no permission to read or write to the file system.

    * *a1. HelloFile prompts the user that it needs the read and write permission.

        Use case resumes.

<br />

**User case ID: UC02**

**Use Case: Access file using tag**

**MSS**


1. User requests to open a file using a tag.
2. HelloFile recognises the tag to be valid.
3. HelloFile opens the specified file using the default application.

    Use case ends.

**Extension**

* 2a. HelloFile detects that the tag is invalid.

	* 2a1. HelloFile prompts the user that the tag is wrong.

        Use case resumes from step 1.

* 3a. HelloFile detects that the target file does not exist.

	* 3a1. HelloFile prompts that the target file does not exist.

        Use case resumes from step 1.

* 3b. HelloFile detects no default application to open the file.

	* 3b1. HelloFile prompts the user to choose an application to open the file.

	    Use case resumes form step 1.

* 3c. HelloFile encounters an exception when opening the file.

	* 3c1. HelloFile shows the error message.

	    Use case resumes from step 1.

* *a. HelloFile has no permission to read or write to the file system.

	* *a1. HelloFile prompts the user that it needs the read and write permission.

	    Use case resumes.

<br />

**UseCase ID: UC03**

**Use Case: Rename tag**

**MSS**

1. User requests to rename the tag of a tagged file.
2. HelloFile replaces the tag of the file with the new tag.

    Use case ends.

**Extensions**

* 2a. HelloFile failed to recognize the tag.

	* 2a1. HelloFile prompts that tag does not exist.

    	Use case resumes from step 1

* 2b. HelloFile failed to recognize the new tag input.

    * 2b1. HelloFile prompts that the new tag is invalid.

        Use case resumes from step 1. 

* 2c. HelloFile detects a duplicate tag name.

	* 2c1. HelloFile prompts the user for another tag name. 

        Use case resumes from step 1.

* *a. HelloFile has no permission to read or write to the file system.

	* *a1. HelloFile prompts the user that it needs the read and write permission.

	    Use case resumes.


<br />

**UseCase ID: UC04**

**Use Case: Untag a file**

**MSS**

1. User requests to untag a file.
2. HelloFile recognises that the tag exist.
3. HelloFile removes the file from access.

    Use case ends.

**Extensions**

* 2a. HelloFile fails to recognize the tag.

	* 2a1. HelloFile shows the error message.

	    Use case resumes from step 1.

* *a. HelloFile has no permission to read or write to the file system.

	* *a1. HelloFile prompts the user that it needs the read and write permission.
		
        Use case resumes.
        
        
<br />

**UseCase ID: UC05**

**Use Case: Show a tagged file’s path**

**MSS**

1. User requests the check the path of a tagged file.
2. HelloFile recognises that the tag exist.
3. HelloFile shows the path of the file.

    Use case ends.

**Extensions**

* 2a. HelloFile failed to recognize the tag.

	* 2a1. HelloFile prompts the user that the tag is wrong.

        Use case resumes from step 1.

* 3a. HelloFile detects that the target file does not exist.

	* 3a1. HelloFile prompts that the target file does not exist.

        Use case resumes from step 1.

* *a. HelloFile has no permission to read or write to the file system.

	* *a1. HelloFile prompts the user that it needs the read and write permission.

	    Use case resumes.

<br />

**UseCase ID: UC06**

**Use Case: Access the parent folder of a tagged file**

**MSS**

1. User request to open parent folder of a tagged file.
2. HelloFile recognises the tag exist.
3. HelloFile open the parent folder with the tag.

    Use case ends.

**Extension**

* 2a. HelloFile detects that the tag is invalid.

	* 2a1. HelloFile prompts the user that the tag is wrong.

        Use case resumes from step 1.

* 3a. HelloFile detects that the target file does not exist.

	* 3a1. HelloFile prompts that the target file does not exist.

	    Use case resumes from step 1.

* 3b. HelloFile detects no default application to open the file.

	* 3b1. HelloFile prompts the user to choose an application to open the file.

        Use case resumes form step 1.

* 3c. HelloFile encounters an exception when opening the file.

	* 3c1. HelloFile shows the error message.

		Use case resumes from step 1.

* *a. HelloFile has no permission to read or write to the file system.

	* *a1. HelloFile prompts the user that it needs the read and write permission.

        Use case resumes.

<br />

**UseCase ID: UC07**

**Use Case: Show the user help**

**MSS**

1. User requests to see the user help.
2. HelloFile shows the user help.

    Use case ends.

**Extensions**


* *a. User input the wrong command.

	* *a1. HelloFile shows the error message and direct the user to enter the user help command.

	    Use case ends.
<br />

*{More to be added}*

### Non-Functional Requirements

1. Should work on any mainstream OS as long as it has Java 11 or above installed.
2. Should be able to hold up to 1000 tags without sluggishness longer than 5 seconds.
3. A user with above average typing speed for regular English text (i.e. not code, not system admin commands) should be able to accomplish most of the tasks faster using commands than using the mouse.
4. The source code should be open source.
5. The application should be usable by a tech-savvy NUS CS student who has never used a similar file management system before.
6. The user interface should be simple and optimized for CLI power users.
7. The product is offered as a free application.
8. 99% of the functions are bug free.
9. The code base should be well documented and populated with ample assertions.


*{More to be added}*

### Glossary

* **Mainstream OS**: Windows, Linux, Unix, OS-X
* **Tag**: A string that will be mapped to a file path
* **UI**: User interface
* **CLI**: Command line interface
* **GUI**: Graphical user interface
* **Relative File Path**: A path that is relative to a current directory, it is combined with another file path to access a file.
* **Absolute File Path**: The complete details required to locate the file or folder, starting with the root element.<|MERGE_RESOLUTION|>--- conflicted
+++ resolved
@@ -164,7 +164,6 @@
 support `Desktop`. This means that our application will never work on a headless environment. 
 You can check whether the environment supports `Desktop` using the provided method `java.awt.Desktop.isDesktopSupported()`.
 
-<<<<<<< HEAD
 ### Deleting Tags: UntagCommand
 
 [UntagCommand](https://github.com/AY2021S1-CS2103T-F12-1/tp/blob/master/src/main/java/seedu/address/logic/commands/UntagCommand.java)
@@ -179,7 +178,7 @@
 
 The command checks the presence of the `Tag` using `java.io.File.exists()`, and that the new tag name is unique, i.e. not present in the `AddressBook`.
 It then gets the filepath of the `Tag` before safely deleting it. Then, a new `Tag` is created with the filepath, and the new tag name.
-=======
+
 ### Changing of Directory: CdCommand
 
 [CdCommand](https://github.com/AY2021S1-CS2103T-F12-1/tp/blob/master/src/main/java/seedu/address/logic/commands/CdCommand.java)
@@ -234,7 +233,6 @@
 
 The current directory of the File Explorer is kept in `SavedFilePath`, and it is saved into json files upon exiting the app.
 When starting the app, the current path saved last time will be loaded, and the current path of the explorer will be set to that.
->>>>>>> 79fc5255
 
 --------------------------------------------------------------------------------------------------------------------
 
