---
layout: page
title: User Guide
---

## Introduction

As the information age encroaches out lives, our digital footprint has become larger and larger.
When we accumulate many files from work, school and daily lives,
we tend to spend a lot of time locating the files that we need.
In an Internation Data Corporation (IDC) [white paper](https://denalilabs.com/static/ProductivityWhitepaper.pdf)
published in 2012, a survey of 1200 information workers and IT professionals around the world 
shows that they spend an average of 4.5 hours a week looking for documents. That is a lot of productivity time wasted!
This is where our solution, HelloFile, comes in.

*HelloFile* is a desktop application for professionals who have to manage a lot of files, specifically **tech savvy CS2103T CS students**.
It is optimised for use under Command Line Interface (CLI).
By using our application, you can tag frequently used files/folders with a short nickname, and open your them
with a single command. We hope by using our application, you can manage your files with ease. You can
make your life easier one file at a time, and free up your precious time to spend on things you truly enjoy.

* Table of Contents
{:toc}

--------------------------------------------------------------------------------------------------------------------

## Getting Started

### Installation
1. Ensure you have [Java 11](https://www.java.com/en/download/) or above installed in your computer. 
2. Download the latest HelloFile.jar [here](https://github.com/AY2021S1-CS2103T-F12-1/tp/releases/tag/v1.2).

### Quick start
1. Move HelloFile.jar to the folder you intend to use as the home folder for HelloFile.
2. Double-click the HelloFile.jar icon to start the application. Alternatively, run the command `java -jar HelloFile.jar` in the command line.
3. Type `help` into the command box, followed by pressing the `Enter` key to view the supported features. Alternatively, click the help button in the menu bar to access our webpage.

### User Interface
![Illustration](images/screenshots/Illustrations.PNG)

This diagram shows our interface.
1. The left panel is the *Tag Panel*. It contains the list of tags that you have created.
2. The middle panel is the *Result Panel*, where you can see the result of your command.
3. The right panel is the *File Explorer Panel*. It shows your current directory in HelloFile. You can either use command or click on a folder to navigate.
4. Below the *Result Panel* is the *Command History*. It shows your last command entered.
5. The *Command Box* at the bottom of the app window is at the bottom. You can type your commands here.

### Basic workflow
1. Tag important files with the `tag` command for ease of access.<br>
![Tag](images/screenshots/tag.PNG)
2. When trying to access tagged files, instead of navigating to the file location, simply use the `open` command to access the required files.<br>
![Open](images/screenshots/open.PNG)
3. To find the location of tagged files, use the `show` command to get the file path of the file.<br>
![Show](images/screenshots/show.PNG)
4. If you have made a happy little accident, you can recover by using `undo` and `redo`.<br>
![Undo](images/screenshots/undo.PNG) <br>
![Redo](images/screenshots/open.PNG) <br>
5. To exit the application, either close the application window, or use the `exit` command.

--------------------------------------------------------------------------------------------------------------------

## Features

<div markdown="block" class="alert alert-info">

**:information_source: Notes about the command format:**<br>

* Words in `UPPER_CASE` are the parameters to be supplied by you.<br>
  e.g. in `tag t>TAG`, `TAG` is a parameter, such as in the case `add t>Myfile`.

* Expressions in square brackets are optional.<br>
  e.g `t>TAG [f>FILE_PATH]` can be used as `t>Myfile f>C:\Users` or as `t>Myfile`.

* Parameters can be in any order.<br>
  e.g. if the command specify `t>TAG f>FILE_PATH`, `f>FILE_PATH t>TAG` is also an acceptable command.

* Expressions with `...` at the end can be provided any number of times.<br>
  e.g. `t>TAG [l>LABEL]...` can be used as `t>TAG`, `t>TAG l>label`, or `t>TAG l>label1 l>label2 l>label3`.
  
* Every tag name must be unique, but multiple tags can point to the same filepath.

* Every tag name is case-sensitive. e.g tag name `notes` is different from tag name `Notes`.

* Only the `cd` and `tag` command accepts relative file path, all other commands require absolute file path.

</div>

<div markdown="block" class="alert alert-warning">

**:warning: Warning for multiple expressions**

Expressions without `...` at the end takes the last parameter as the argument when provided with multiple same expressions.<br>
  e.g. `tag t>TAG1 t>TAG2` will take `TAG2` as the parameter, ignoring the parameter `TAG1`.

</div>

### Adding a tag with filepath : `tag`

Tags a file with a unique tag name.<br>
You can add a nickname to a file. Optionally, you can add some labels to the tag for categorisation.
The `FILE_PATH` field can accept both absolute and relative file path from your current directory in HelloFile.

Format: `tag t>TAG_NAME f>FILE_PATH [l>LABEL]...`

![tag](images/screenshots/tag_command.png)

Examples:
* `tag t>Users f>C:\Users` (Adds a tag with tag name `Users`,absolute file path `C:\Users`, and no label)
* `tag t>Users f>C:\Users l>Important` (Adds a tag with tag name `Users`, absolute file path `C:\Users`, and label name `Important`)
* `tag t>Users f>.\Users` (Adds a tag with tag name `Users`, relative file path `Users`, and no label)
* `tag t>Users f>.\Users l>folder l>readonly` (Adds a tag with tag name `Users`, relative file path `Users`, and multiple lables
with label name `folder` and `readonly`)

### Displaying information of a tagged file : `show`

Displays the information of the tagged file.<br>
You can see some basic information of a tagged file by using this command.
It will show you the tag's file path and label information.

Format: `show t>TAG_NAME`

![show](images/screenshots/show_command.png)

Examples:
* `show t>my_research` (show you the details of a tag name `my_research`)
* `show t>file2020` (show you the details of a tag name `file2020`)

### Accessing a tagged file : `open`

Opens the file specified by the unique tag name.<br>
You can open a file using its tag, with the default application in your operating system.
Additionally, you can open all files with a specific label. This could potentially open many files.

Please take note of the following:
* This command only accepts one tag or one label but not both.
* Please ensure that you have read permission to the files that you want to open.
<div markdown="block" class="alert alert-info">

**:information_source: You can tag many files that you want to open at the same time with the same label, so you can open them at once.**

</div>

Format: `open t>TAG_NAME` or `open l>LABEL`

![open](images/screenshots/open_command.png)

Examples:
* `open t>my_research` (open the file with tag name `my_research`)
* `open l>notes` (open all the files with label `notes`)

### Removing a tag : `untag`

Removes the tag from the list of tags.<br>
You can delete a tag by using this command.

Format: `untag t>TAG_NAME`

![untag](images/screenshots/untag_command.png)

Examples:
* `untag t>notes` (delete tag with tag name `notes`)
* `untag t>secret_file` (delete tag with tag name `secret_file`)

### Renaming a tag : `retag`

Renames a tag. <br>
Changes the specified tag's nickname into the new one. 
Note that this command can only change nickname.
It can't change any other information.

Format: `retag o>OLD_TAG_NAME t>NEW_TAG_NAME`

Examples:
* `retag o>notes t>secret` (Rename an old tag name `notes` to new tag name `secret`)
* `retag o>examfiles t>oldexamfiles` (Rename an old tag name `examfiles` to new tag name `oldexamfiles`)

![retag](images/screenshots/retag_command.png)

### Adding a label to a tag : `label`

Adds one or more label to an existing tag.<br>
You can use label to categorise tags.
<div markdown="block" class="alert alert-warning">

**:warning: Duplicated labels will only be added once.**

</div>

Format: `label t>TAG_NAME l>LABEL1 [l>LABEL2]...`

![label](images/screenshots/label_command.png)

Examples:
* `label t>file1 l>important` (Add a label of tag name `file1` with label name `important`) 
* `label t>file2 l>important l>exam` (Add a label of tag name `file2` with multiple labels of label name `important` and `exam`)

### Deleting multiple labels from a tag : `unlabel`

Delete one or more label from a tag. <br>
If some labels are invalid, all the other valid labels will be deleted from the tag, 
and the invalid ones will be shown to the user.

Format: ` unlabel t>TAG_NAME l>LABEL1 [l>LABEL2]...`

![unlabel](images/screenshots/unlabel_command.png)

Examples:
* `unlabel t>notes l>secret` (Deletes a label of label name `secret` that has tag name `notes`)
* `unlabel t>file1 l>important l>exams` (Deletes labels of label name `important` and `exams` from tag name `file1`)

### Finding a tag : `find`

Finds a tag by a keyword. 

You can find tags using a keyword.
If the keyword matches its name and/or label partially, it will also be found and listed in the *Tag Panel*.

Format: `find KEYWORD`

Before executing command:
![before](images/screenshots/pre_find_command.png)

After executing command:
![after](images/screenshots/find_command.png)
        
Examples:
* `find he` (finds tags which contains `he` in label / tag name, e.g. `hello`, `hero`, etc.)
* `find tagname label` (finds tags which contains `tagname` or `label` in label / tag name, e.g. `tagname123`, `label345`, etc.)

### Changing current directory : `cd`

Changes the current directory of the HelloFile internal File Explorer. <br>
You can change the current directory in 3 ways:
By using `f>` to go to a folder using an absolute path,
by using `./` to go to a folder using a relative path,
or using `../` to go to the parent folder.
Alternative, you can click on the folder in the *File Explorer Panel* to navigate.

Format 1: `cd f>ABSOLUTE_FILE_PATH`

Format 2: `cd ./RELATIVE_FILE_PATH`

Format 3: `cd ../`

![cd](images/screenshots/cd_command.png)

Examples:
* `cd f>C:\Users` (Changes the current directory to `C:\Users`)
* `cd ./tp` (Changes the current directory to the child directory `tp`)
* `cd ../` (Changes the current directory to the parent directory)

### Listing all tags : `ls`

Lists all added tags.

Format: `ls`

Before executing command:
![before](images/screenshots/find_command.png)

After executing command:
![after](images/screenshots/list_command.png)

### Undoing command : `undo`

Undo a recently executed command.<br>
You can undo these commands: `tag`, `retag`, `untag`, `label`, `unlabel`, `clear`, and `redo`.
<div markdown="block" class="alert alert-warning">

**:warning: Command history will be deleted once the app is closed!**
</div>

Format: `undo`

Before executing command:
![before](images/screenshots/clear_command.png)

After executing command:
![after](images/screenshots/undo_command.png)

### Redoing command : `redo`

Redo a recently executed command.<br>
Redo only exists when undo has been executed.
<div markdown="block" class="alert alert-warning">

**:warning: Command history will be deleted once the app is closed!**

</div>

Format: `redo`

Before executing command:
![before](images/screenshots/undo_command.png)

After executing command:
![after](images/screenshots/redo_command.png)

### Clearing all tags : `clear`

Clears the list of all tags.<br>
<div markdown="block" class="alert alert-warning">

**:warning: All tags will be deleted!**

</div>

Format: `clear`

![clear](images/screenshots/clear_command.png)

### Exiting the application : `exit`

Exits the application.

Format: `exit`

### Viewing help : `help`

Displays help for all/certain commands.

Format: (All command) `help` or (Certain command) `help COMMAND`

Showing all commands:
![help](images/screenshots/help.png)

Showing one specific command:
![help](images/screenshots/help2.png)

Examples : 
* `help` (Shows all command and its format)
* `help cd` (shows cd command description, format and examples usage)

--------------------------------------------------------------------------------------------------------------------

## Customisation

### Changing themes
HelloFile comes in light and dark themes. To change the theme, navigate to the top left-hand corner of the application,
and select `view`, followed by `theme`. A new pop up window will be shown with available themes along with a quick preview
 as illustrated below.
![Fig. 1](images/screenshots/changing_themes.png)

![Fig. 2](images/screenshots/changing_themes2.png)

### Changing view sizes
HelloFile allows you to resize the view of each sub components for a clearer view of tags and folders. You can simply
 drag each view to the size desired.
![Fig. 3. Resizing taskbar](images/screenshots/taskbar_resize.png)

![Fig. 4. Resizing filebar](images/screenshots/filebar_resize.png)

### Persistent customisation
All of your customisation options are saved and persists even when you close the application. HelloFile remembers your choices
 so you can spend your time on more productive pursuits.

--------------------------------------------------------------------------------------------------------------------

## FAQ
**Q**: What if the name or the directory of the file I tagged is changed? Can I still access the file using HelloFile?<br>
**A**: No. HelloFile is currently unable to track a file if its name or directory is changed. You will need to delete the old tag and retag the file.

**Q**: What is the structure of the application?<br>
**A**: You can find it in the Developer Guide [here](https://github.com/AY2021S1-CS2103T-F12-1/tp/blob/master/docs/DeveloperGuide.md)

**Q**: How do I report a bug?<br>
**A**: Please create a new issue on [this](https://github.com/AY2021S1-CS2103T-F12-1/tp/issues) webpage.

**Q**: Can I contribute to the project?<br>
**A**: Sorry, as this is a school project, we are not accepting any contributors at this period.

**Q**: Why does list command use `ls` as the keyword instead of `list`? <br>
**A**: In most command lines, `ls` is the default keyword for listing files and folders. We would like the transition 
from command line to HelloFile to be as smooth as possible for our target users.

--------------------------------------------------------------------------------------------------------------------
## Glossary

Terminology | Definition
-------------|------------------
**CLI** | Command Line Interface is a command line program that accepts text input to execute operating system functions
**GUI** | Graphical User Interface is a form of user interface that allows users to interact with electronic devices through graphical icons, instead of text-based user interfaces.
**Absolute path** | The complete address of a file location. Usually, the address consists of the root element and the complete directory list required to locate the file Example: `C:\Users\a.txt` (Windows), `/home/usr/b.txt` (Linux)).
**Relative path** | The partial address of a file location. Usually, the address does not consist root element. Example: `./Users/Files/a.txt`,

--------------------------------------------------------------------------------------------------------------------

## Command summary

<<<<<<< HEAD
Action | Format, Examples
--------|------------------
**Tag** | `tag t>TAG_NAME f>FILE_PATH [l>LABEL]` <br> e.g., `tag t>newTag f>c:/myfolder/file.jpg l>MyFile` or `tag t>newTag f>c:/myfolder/file.jpg` 
**Show** | `show t>TAG_NAME`
**Untag** | `untag t>TAG_NAME`
**Retag** | `retag o>OLD_TAG_NAME t>NEW_TAG_NAME` <br> e.g., `retag o>mytag t>newtag`
**Find** | `find KEYWORD` <br> e.g., `find newtag` or  `find newlabel`
**Open** | `open t>TAG_NAME` or `open l>LABEL` <br> e.g., `open t>newTag` or `open l>newlabel`
**Label** | `label t>TAG_NAME l>LABEL1 [l>LABEL2...]` <br> e.g., `label t>newtag l>new` or `label t>myFile l>important l>exclusive`
**Unlabel** | `unlabel t>TAG_NAME l>LABEL1 [l>LABEL2...]` <br> e.g., `unlabel t>newtag l>new` or `unlabel t>myFile l>important l>exclusive`
**List** | `ls`
**Cd to an absolute file Path**| `cd f>ABSOLUTE_FILE_PATH` <br> e.g., `cd f>C:\Users`
**Cd to a relative file Path**| `cd ./RELATIVE_FILE_PATH` <br> e.g., `cd ./project01`
**Cd to the parent file Path**| `cd ../`
**Undo** | `undo`
**Redo** | `redo`
**Clear** | `clear`
**Help** | `help` or `help COMMAND` <br> e.g., `help tag`
**Exit** | `exit`
    
=======
Action | Format | Examples
--------|--------|----------
**Tag** | `tag t>TAG_NAME f>FILE_PATH [l>LABEL]` | `tag t>cs2103 f>c:/nus/cs2103 l>cs`
**Show** | `show t>TAG_NAME` | `show t>cs2103`
**Untag** | `untag t>TAG_NAME` | `untag t>cs2103`
**Retag** | `retag o>OLD_TAG_NAME t>NEW_TAG_NAME` | `retag o>cs2103 t>cs2103t`
**Find** | `find KEYWORD` | `find 2103`
**Open** | `open t>TAG_NAME` or `open l>LABEL` | `open t>cs2103` or `open l>cs`
**Label** | `label t>TAG_NAME l>LABEL1 [l>LABEL2...]` | `label t>cs2103 l>core` or `label t>cs2103 l>important l>core`
**Unlabel** | `unlabel t>TAG_NAME l>LABEL1 [l>LABEL2...]` | `unlabel t>cs2103 l>cs` or `unlabel t>cs2103 l>important l>cs`
**List** | `ls` | `ls`
**Cd to an absolute file Path**| `cd f>ABSOLUTE_FILE_PATH` | `cd f>C:\Users`
**Cd to a relative file Path**| `cd ./RELATIVE_FILE_PATH` | `cd ./project01`
**Cd to the parent file Path**| `cd ../` | `cd ../`
**Undo** | `undo` | `undo`
**Redo** | `redo` | `redo`
**Clear** | `clear` | `clear`
**Help** | `help` or `help COMMAND` | `help cd`
**Exit** | `exit` | `exit`
>>>>>>> fa17eafc
<|MERGE_RESOLUTION|>--- conflicted
+++ resolved
@@ -387,28 +387,6 @@
 
 ## Command summary
 
-<<<<<<< HEAD
-Action | Format, Examples
---------|------------------
-**Tag** | `tag t>TAG_NAME f>FILE_PATH [l>LABEL]` <br> e.g., `tag t>newTag f>c:/myfolder/file.jpg l>MyFile` or `tag t>newTag f>c:/myfolder/file.jpg` 
-**Show** | `show t>TAG_NAME`
-**Untag** | `untag t>TAG_NAME`
-**Retag** | `retag o>OLD_TAG_NAME t>NEW_TAG_NAME` <br> e.g., `retag o>mytag t>newtag`
-**Find** | `find KEYWORD` <br> e.g., `find newtag` or  `find newlabel`
-**Open** | `open t>TAG_NAME` or `open l>LABEL` <br> e.g., `open t>newTag` or `open l>newlabel`
-**Label** | `label t>TAG_NAME l>LABEL1 [l>LABEL2...]` <br> e.g., `label t>newtag l>new` or `label t>myFile l>important l>exclusive`
-**Unlabel** | `unlabel t>TAG_NAME l>LABEL1 [l>LABEL2...]` <br> e.g., `unlabel t>newtag l>new` or `unlabel t>myFile l>important l>exclusive`
-**List** | `ls`
-**Cd to an absolute file Path**| `cd f>ABSOLUTE_FILE_PATH` <br> e.g., `cd f>C:\Users`
-**Cd to a relative file Path**| `cd ./RELATIVE_FILE_PATH` <br> e.g., `cd ./project01`
-**Cd to the parent file Path**| `cd ../`
-**Undo** | `undo`
-**Redo** | `redo`
-**Clear** | `clear`
-**Help** | `help` or `help COMMAND` <br> e.g., `help tag`
-**Exit** | `exit`
-    
-=======
 Action | Format | Examples
 --------|--------|----------
 **Tag** | `tag t>TAG_NAME f>FILE_PATH [l>LABEL]` | `tag t>cs2103 f>c:/nus/cs2103 l>cs`
@@ -427,5 +405,4 @@
 **Redo** | `redo` | `redo`
 **Clear** | `clear` | `clear`
 **Help** | `help` or `help COMMAND` | `help cd`
-**Exit** | `exit` | `exit`
->>>>>>> fa17eafc
+**Exit** | `exit` | `exit`