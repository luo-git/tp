--- conflicted
+++ resolved
@@ -2,11 +2,6 @@
 
 import seedu.address.model.AddressBook;
 import seedu.address.model.ReadOnlyAddressBook;
-<<<<<<< HEAD
-import seedu.address.model.label.Label;
-import seedu.address.model.tag.FileAddress;
-=======
->>>>>>> ecd76955
 import seedu.address.model.tag.Tag;
 
 
@@ -15,31 +10,7 @@
  */
 public class SampleDataUtil {
     public static Tag[] getSampleTags() {
-<<<<<<< HEAD
-        //TODO: NEED TO MODIFY DESCRIPTION
-        return new Tag[] {
-            new Tag(new TagName("Alex Yeoh"),
-                new FileAddress("c:\\a\\b\\alex.txt"),
-                    new HashSet<Label>()),
-            new Tag(new TagName("Bernice Yu"),
-                new FileAddress("c:\\a\\b\\bernice.txt"),
-                new HashSet<Label>()),
-            new Tag(new TagName("Charlotte Oliveiro"),
-                new FileAddress("c:\\a\\b\\charlotte.txt"),
-                new HashSet<Label>()),
-            new Tag(new TagName("David Li"),
-                new FileAddress("c:\\a\\b\\david.txt"),
-                new HashSet<Label>()),
-            new Tag(new TagName("Irfan Ibrahim"),
-                new FileAddress("c:\\a\\b\\irfan.txt"),
-                new HashSet<Label>()),
-            new Tag(new TagName("Roy Balakrishnan"),
-                new FileAddress("c:\\a\\b\\roy.txt"),
-                    new HashSet<Label>())
-        };
-=======
         return new Tag[] {};
->>>>>>> ecd76955
     }
 
     public static ReadOnlyAddressBook getSampleAddressBook() {
