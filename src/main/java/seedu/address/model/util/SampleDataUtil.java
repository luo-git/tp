--- conflicted
+++ resolved
@@ -1,9 +1,5 @@
 package seedu.address.model.util;
 
-<<<<<<< HEAD
-
-=======
->>>>>>> b00a877c
 import java.util.Arrays;
 import java.util.Set;
 import java.util.stream.Collectors;
@@ -13,11 +9,6 @@
 import seedu.address.model.label.Label;
 import seedu.address.model.tag.Tag;
 
-<<<<<<< HEAD
-
-
-=======
->>>>>>> b00a877c
 /**
  * Contains utility methods for populating {@code AddressBook} with sample data.
  */
