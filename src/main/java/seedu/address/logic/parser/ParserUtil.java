--- conflicted
+++ resolved
@@ -65,7 +65,6 @@
     }
 
     /**
-<<<<<<< HEAD
      * Parses an address string as an absolute address.
      * @param address the address string
      * @return the absolute address string
@@ -108,8 +107,9 @@
             throw new ParseException(CdCommand.MESSAGE_PARENT_PATH_NOT_BLANK);
         }
         return trimmedAddress;
-=======
-     * Parses a {@code String label} into an {@code Label}.
+    }
+
+    /** Parses a {@code String label} into an {@code Label}.
      * Leading and trailing whitespaces will be trimmed.
      *
      * @throws ParseException if the given {@code label} is invalid.
@@ -136,7 +136,6 @@
             labelSet.add(parseLabel(label));
         }
         return labelSet;
->>>>>>> c3f47f77
     }
 
 }