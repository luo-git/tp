--- conflicted
+++ resolved
@@ -47,10 +47,6 @@
     private boolean filePresent(String address) {
         assert address != null;
         File file = new File(address);
-<<<<<<< HEAD
-        System.out.println(file.getAbsolutePath());
-=======
->>>>>>> 04082038
         return file.exists();
     }
 
