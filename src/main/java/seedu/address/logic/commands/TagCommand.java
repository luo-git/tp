package seedu.address.logic.commands;

import static java.util.Objects.requireNonNull;
import static seedu.address.logic.parser.CliSyntax.PREFIX_FILE_ADDRESS;
import static seedu.address.logic.parser.CliSyntax.PREFIX_LABEL_NAME;
import static seedu.address.logic.parser.CliSyntax.PREFIX_TAG_NAME;

import java.io.File;
import java.nio.file.Paths;

import seedu.address.logic.commands.exceptions.CommandException;
import seedu.address.model.Model;
import seedu.address.model.tag.Tag;

/**
 * Adds a tag to the address book.
 */
public class TagCommand extends Command {

    public static final String COMMAND_WORD = "tag";
    public static final String MESSAGE_USAGE = COMMAND_WORD + ": Adds a tag to the HelloFile's address book. "
            + "\n\nParameters: "
            + PREFIX_TAG_NAME + "TAG_NAME "
            + PREFIX_FILE_ADDRESS + "FILE_ADDRESS "
<<<<<<< HEAD
            + "[" + PREFIX_LABEL + "LABEL" + "]...\n"
            + "\n\nExample: " + COMMAND_WORD + " "
=======
            + "[" + PREFIX_LABEL_NAME + "LABEL_NAME" + "]...\n"
            + "\nExample: " + COMMAND_WORD + " "
>>>>>>> 04d9982c
            + PREFIX_TAG_NAME + "cs2103 "
            + PREFIX_FILE_ADDRESS + "F:\\OneDrive\\CS2013T "
            + PREFIX_LABEL_NAME + "CS2103T";
    public static final String TAG_COMMAND_USAGE = COMMAND_WORD + " " + PREFIX_TAG_NAME + "<TAG_NAME>"
            + " " + PREFIX_FILE_ADDRESS + "<FILEPATH>" + " " + PREFIX_LABEL + "<LABEL>";
    public static final String MESSAGE_SUCCESS = "New tag added: %1$s";
    public static final String MESSAGE_FILE_NOT_FOUND = "File not found at %s!"
            + " Please make sure that file is present before adding.";
    public static final String MESSAGE_DUPLICATE_TAG = "Duplicate tag name!";

    private final Tag toTag;

    /**
     * Creates an AddCommand to add the specified {@code Tag}
     */
    public TagCommand(Tag tag) {
        requireNonNull(tag);
        toTag = tag;
    }

    private boolean filePresent(String address) {
        assert address != null;
        File file = new File(address);
        return file.exists();
    }

    /**
     * Executes the command and add the tag to model.
     *
     * @param model {@code Model} which the command should operate on.
     * @return A Command result of executing tag command.
     * @throws CommandException
     */
    @Override
    public CommandResult execute(Model model) throws CommandException {
        requireNonNull(model);

        if (model.hasTag(toTag)) {
            throw new CommandException(MESSAGE_DUPLICATE_TAG);
        }

        // Check if file is present
        String path;
        boolean isAbsolutePath = Paths.get(toTag.getFileAddress().value).isAbsolute();

        if (isAbsolutePath) {
            path = toTag.getFileAddress().value;
        } else {
            path = Paths.get(model.getCurrentPath().getAddress().value, toTag.getFileAddress().value)
                    .normalize().toString();
        }

        if (!filePresent(path)) {
            throw new CommandException(
                    String.format(MESSAGE_FILE_NOT_FOUND, path));
        }

        model.addTag(toTag.toAbsolute(isAbsolutePath, model.getCurrentPath().getAddress()));

        // Save commit for undo
        model.commitAddressBook();

        return new CommandResult(String.format(MESSAGE_SUCCESS, toTag));
    }

    @Override
    public boolean equals(Object other) {
        return other == this // short circuit if same object
                || (other instanceof TagCommand // instanceof handles nulls
                && toTag.equals(((TagCommand) other).toTag));
    }
}<|MERGE_RESOLUTION|>--- conflicted
+++ resolved
@@ -22,18 +22,13 @@
             + "\n\nParameters: "
             + PREFIX_TAG_NAME + "TAG_NAME "
             + PREFIX_FILE_ADDRESS + "FILE_ADDRESS "
-<<<<<<< HEAD
-            + "[" + PREFIX_LABEL + "LABEL" + "]...\n"
+            + "[" + PREFIX_LABEL_NAME + "LABEL_NAME" + "]...\n"
             + "\n\nExample: " + COMMAND_WORD + " "
-=======
-            + "[" + PREFIX_LABEL_NAME + "LABEL_NAME" + "]...\n"
-            + "\nExample: " + COMMAND_WORD + " "
->>>>>>> 04d9982c
             + PREFIX_TAG_NAME + "cs2103 "
             + PREFIX_FILE_ADDRESS + "F:\\OneDrive\\CS2013T "
             + PREFIX_LABEL_NAME + "CS2103T";
     public static final String TAG_COMMAND_USAGE = COMMAND_WORD + " " + PREFIX_TAG_NAME + "<TAG_NAME>"
-            + " " + PREFIX_FILE_ADDRESS + "<FILEPATH>" + " " + PREFIX_LABEL + "<LABEL>";
+            + " " + PREFIX_FILE_ADDRESS + "<FILEPATH>" + " " + PREFIX_LABEL_NAME + "<LABEL>";
     public static final String MESSAGE_SUCCESS = "New tag added: %1$s";
     public static final String MESSAGE_FILE_NOT_FOUND = "File not found at %s!"
             + " Please make sure that file is present before adding.";
