--- conflicted
+++ resolved
@@ -1,39 +1,24 @@
 package seedu.address.logic.parser;
 
 import static org.junit.jupiter.api.Assertions.assertEquals;
-import static org.junit.jupiter.api.Assertions.assertTrue;
 import static seedu.address.logic.parser.ParserUtil.MESSAGE_INVALID_INDEX;
 import static seedu.address.testutil.Assert.assertThrows;
 import static seedu.address.testutil.TypicalIndexes.INDEX_FIRST_PERSON;
 
-import java.util.Arrays;
-import java.util.Collections;
-import java.util.HashSet;
-import java.util.Set;
-
 import org.junit.jupiter.api.Test;
 
 import seedu.address.logic.parser.exceptions.ParseException;
-<<<<<<< HEAD
 import seedu.address.model.person.FileAddress;
-import seedu.address.model.person.Email;
 import seedu.address.model.person.TagName;
-=======
-import seedu.address.model.person.Address;
-import seedu.address.model.person.Name;
-import seedu.address.model.person.Phone;
->>>>>>> cbc6e40e
-import seedu.address.model.tag.Tag;
+
 
 public class ParserUtilTest {
-    private static final String INVALID_NAME = "R@chel";
-    private static final String INVALID_ADDRESS = " ";
-    private static final String INVALID_TAG = "#friend";
+    private static final String INVALID_FILE_NAME = "R@chel";
+    private static final String INVALID_FILE_ADDRESS = " ";
 
-    private static final String VALID_NAME = "Rachel Walker";
-    private static final String VALID_ADDRESS = "123 Main Street #0505";
-    private static final String VALID_TAG_1 = "friend";
-    private static final String VALID_TAG_2 = "neighbour";
+
+    private static final String VALID_TAG_NAME = "Rachel Walker";
+    private static final String VALID_FILE_ADDRESS = "c:\\a\\b\\rachel.txt";
 
     private static final String WHITESPACE = " \t\r\n";
 
@@ -64,19 +49,19 @@
 
     @Test
     public void parseName_invalidValue_throwsParseException() {
-        assertThrows(ParseException.class, () -> ParserUtil.parseName(INVALID_NAME));
+        assertThrows(ParseException.class, () -> ParserUtil.parseName(INVALID_FILE_NAME));
     }
 
     @Test
     public void parseName_validValueWithoutWhitespace_returnsName() throws Exception {
-        TagName expectedName = new TagName(VALID_NAME);
-        assertEquals(expectedName, ParserUtil.parseName(VALID_NAME));
+        TagName expectedName = new TagName(VALID_TAG_NAME);
+        assertEquals(expectedName, ParserUtil.parseName(VALID_TAG_NAME));
     }
 
     @Test
     public void parseName_validValueWithWhitespace_returnsTrimmedName() throws Exception {
-        String nameWithWhitespace = WHITESPACE + VALID_NAME + WHITESPACE;
-        TagName expectedName = new TagName(VALID_NAME);
+        String nameWithWhitespace = WHITESPACE + VALID_TAG_NAME + WHITESPACE;
+        TagName expectedName = new TagName(VALID_TAG_NAME);
         assertEquals(expectedName, ParserUtil.parseName(nameWithWhitespace));
     }
 
@@ -88,65 +73,20 @@
 
     @Test
     public void parseAddress_invalidValue_throwsParseException() {
-        assertThrows(ParseException.class, () -> ParserUtil.parseAddress(INVALID_ADDRESS));
+        assertThrows(ParseException.class, () -> ParserUtil.parseAddress(INVALID_FILE_ADDRESS));
     }
 
     @Test
     public void parseAddress_validValueWithoutWhitespace_returnsAddress() throws Exception {
-        FileAddress expectedFileAddress = new FileAddress(VALID_ADDRESS);
-        assertEquals(expectedFileAddress, ParserUtil.parseAddress(VALID_ADDRESS));
+        FileAddress expectedFileAddress = new FileAddress(VALID_FILE_ADDRESS);
+        assertEquals(expectedFileAddress, ParserUtil.parseAddress(VALID_FILE_ADDRESS));
     }
 
     @Test
     public void parseAddress_validValueWithWhitespace_returnsTrimmedAddress() throws Exception {
-        String addressWithWhitespace = WHITESPACE + VALID_ADDRESS + WHITESPACE;
-        FileAddress expectedFileAddress = new FileAddress(VALID_ADDRESS);
+        String addressWithWhitespace = WHITESPACE + VALID_FILE_ADDRESS + WHITESPACE;
+        FileAddress expectedFileAddress = new FileAddress(VALID_FILE_ADDRESS);
         assertEquals(expectedFileAddress, ParserUtil.parseAddress(addressWithWhitespace));
     }
 
-    @Test
-    public void parseTag_null_throwsNullPointerException() {
-        assertThrows(NullPointerException.class, () -> ParserUtil.parseTag(null));
-    }
-
-    @Test
-    public void parseTag_invalidValue_throwsParseException() {
-        assertThrows(ParseException.class, () -> ParserUtil.parseTag(INVALID_TAG));
-    }
-
-    @Test
-    public void parseTag_validValueWithoutWhitespace_returnsTag() throws Exception {
-        Tag expectedTag = new Tag(VALID_TAG_1);
-        assertEquals(expectedTag, ParserUtil.parseTag(VALID_TAG_1));
-    }
-
-    @Test
-    public void parseTag_validValueWithWhitespace_returnsTrimmedTag() throws Exception {
-        String tagWithWhitespace = WHITESPACE + VALID_TAG_1 + WHITESPACE;
-        Tag expectedTag = new Tag(VALID_TAG_1);
-        assertEquals(expectedTag, ParserUtil.parseTag(tagWithWhitespace));
-    }
-
-    @Test
-    public void parseTags_null_throwsNullPointerException() {
-        assertThrows(NullPointerException.class, () -> ParserUtil.parseTags(null));
-    }
-
-    @Test
-    public void parseTags_collectionWithInvalidTags_throwsParseException() {
-        assertThrows(ParseException.class, () -> ParserUtil.parseTags(Arrays.asList(VALID_TAG_1, INVALID_TAG)));
-    }
-
-    @Test
-    public void parseTags_emptyCollection_returnsEmptySet() throws Exception {
-        assertTrue(ParserUtil.parseTags(Collections.emptyList()).isEmpty());
-    }
-
-    @Test
-    public void parseTags_collectionWithValidTags_returnsTagSet() throws Exception {
-        Set<Tag> actualTagSet = ParserUtil.parseTags(Arrays.asList(VALID_TAG_1, VALID_TAG_2));
-        Set<Tag> expectedTagSet = new HashSet<Tag>(Arrays.asList(new Tag(VALID_TAG_1), new Tag(VALID_TAG_2)));
-
-        assertEquals(expectedTagSet, actualTagSet);
-    }
 }