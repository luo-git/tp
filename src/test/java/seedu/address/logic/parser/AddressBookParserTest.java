package seedu.address.logic.parser;

import static org.junit.jupiter.api.Assertions.assertEquals;
import static org.junit.jupiter.api.Assertions.assertTrue;
import static seedu.address.commons.core.Messages.MESSAGE_INVALID_COMMAND_FORMAT;
import static seedu.address.commons.core.Messages.MESSAGE_UNKNOWN_COMMAND;
import static seedu.address.testutil.Assert.assertThrows;
import static seedu.address.testutil.TypicalIndexes.INDEX_FIRST_PERSON;

import java.util.Arrays;
import java.util.List;
import java.util.stream.Collectors;

import org.junit.jupiter.api.Test;

import seedu.address.logic.commands.AddCommand;
import seedu.address.logic.commands.ClearCommand;
import seedu.address.logic.commands.DeleteCommand;
import seedu.address.logic.commands.ExitCommand;
import seedu.address.logic.commands.FindCommand;
import seedu.address.logic.commands.HelpCommand;
import seedu.address.logic.commands.ListCommand;
import seedu.address.logic.parser.exceptions.ParseException;
import seedu.address.model.person.NameContainsKeywordsPredicate;
<<<<<<< HEAD
import seedu.address.model.person.Tag;
import seedu.address.testutil.EditPersonDescriptorBuilder;
=======
import seedu.address.model.person.Person;
>>>>>>> cbc6e40e
import seedu.address.testutil.PersonBuilder;
import seedu.address.testutil.PersonUtil;

public class AddressBookParserTest {

    private final AddressBookParser parser = new AddressBookParser();

    @Test
    public void parseCommand_add() throws Exception {
        Tag person = new PersonBuilder().build();
        AddCommand command = (AddCommand) parser.parseCommand(PersonUtil.getAddCommand(person));
        assertEquals(new AddCommand(person), command);
    }

    @Test
    public void parseCommand_clear() throws Exception {
        assertTrue(parser.parseCommand(ClearCommand.COMMAND_WORD) instanceof ClearCommand);
        assertTrue(parser.parseCommand(ClearCommand.COMMAND_WORD + " 3") instanceof ClearCommand);
    }

    @Test
    public void parseCommand_delete() throws Exception {
        DeleteCommand command = (DeleteCommand) parser.parseCommand(
                DeleteCommand.COMMAND_WORD + " " + INDEX_FIRST_PERSON.getOneBased());
        assertEquals(new DeleteCommand(INDEX_FIRST_PERSON), command);
    }

    @Test
<<<<<<< HEAD
    public void parseCommand_edit() throws Exception {
        Tag person = new PersonBuilder().build();
        EditPersonDescriptor descriptor = new EditPersonDescriptorBuilder(person).build();
        EditCommand command = (EditCommand) parser.parseCommand(EditCommand.COMMAND_WORD + " "
                + INDEX_FIRST_PERSON.getOneBased() + " " + PersonUtil.getEditPersonDescriptorDetails(descriptor));
        assertEquals(new EditCommand(INDEX_FIRST_PERSON, descriptor), command);
    }

    @Test
=======
>>>>>>> cbc6e40e
    public void parseCommand_exit() throws Exception {
        assertTrue(parser.parseCommand(ExitCommand.COMMAND_WORD) instanceof ExitCommand);
        assertTrue(parser.parseCommand(ExitCommand.COMMAND_WORD + " 3") instanceof ExitCommand);
    }

    @Test
    public void parseCommand_find() throws Exception {
        List<String> keywords = Arrays.asList("foo", "bar", "baz");
        FindCommand command = (FindCommand) parser.parseCommand(
                FindCommand.COMMAND_WORD + " " + keywords.stream().collect(Collectors.joining(" ")));
        assertEquals(new FindCommand(new NameContainsKeywordsPredicate(keywords)), command);
    }

    @Test
    public void parseCommand_help() throws Exception {
        assertTrue(parser.parseCommand(HelpCommand.COMMAND_WORD) instanceof HelpCommand);
        assertTrue(parser.parseCommand(HelpCommand.COMMAND_WORD + " 3") instanceof HelpCommand);
    }

    @Test
    public void parseCommand_list() throws Exception {
        assertTrue(parser.parseCommand(ListCommand.COMMAND_WORD) instanceof ListCommand);
        assertTrue(parser.parseCommand(ListCommand.COMMAND_WORD + " 3") instanceof ListCommand);
    }

    @Test
    public void parseCommand_unrecognisedInput_throwsParseException() {
        assertThrows(ParseException.class, String.format(MESSAGE_INVALID_COMMAND_FORMAT, HelpCommand.MESSAGE_USAGE), ()
            -> parser.parseCommand(""));
    }

    @Test
    public void parseCommand_unknownCommand_throwsParseException() {
        assertThrows(ParseException.class, MESSAGE_UNKNOWN_COMMAND, () -> parser.parseCommand("unknownCommand"));
    }
}<|MERGE_RESOLUTION|>--- conflicted
+++ resolved
@@ -22,12 +22,7 @@
 import seedu.address.logic.commands.ListCommand;
 import seedu.address.logic.parser.exceptions.ParseException;
 import seedu.address.model.person.NameContainsKeywordsPredicate;
-<<<<<<< HEAD
 import seedu.address.model.person.Tag;
-import seedu.address.testutil.EditPersonDescriptorBuilder;
-=======
-import seedu.address.model.person.Person;
->>>>>>> cbc6e40e
 import seedu.address.testutil.PersonBuilder;
 import seedu.address.testutil.PersonUtil;
 
@@ -56,18 +51,6 @@
     }
 
     @Test
-<<<<<<< HEAD
-    public void parseCommand_edit() throws Exception {
-        Tag person = new PersonBuilder().build();
-        EditPersonDescriptor descriptor = new EditPersonDescriptorBuilder(person).build();
-        EditCommand command = (EditCommand) parser.parseCommand(EditCommand.COMMAND_WORD + " "
-                + INDEX_FIRST_PERSON.getOneBased() + " " + PersonUtil.getEditPersonDescriptorDetails(descriptor));
-        assertEquals(new EditCommand(INDEX_FIRST_PERSON, descriptor), command);
-    }
-
-    @Test
-=======
->>>>>>> cbc6e40e
     public void parseCommand_exit() throws Exception {
         assertTrue(parser.parseCommand(ExitCommand.COMMAND_WORD) instanceof ExitCommand);
         assertTrue(parser.parseCommand(ExitCommand.COMMAND_WORD + " 3") instanceof ExitCommand);
