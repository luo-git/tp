package seedu.address.testutil;

import static seedu.address.logic.commands.CommandTestUtil.VALID_ADDRESS_AMY;
import static seedu.address.logic.commands.CommandTestUtil.VALID_ADDRESS_BOB;
import static seedu.address.logic.commands.CommandTestUtil.VALID_NAME_AMY;
import static seedu.address.logic.commands.CommandTestUtil.VALID_NAME_BOB;
import static seedu.address.logic.commands.CommandTestUtil.VALID_PHONE_AMY;
import static seedu.address.logic.commands.CommandTestUtil.VALID_PHONE_BOB;
import static seedu.address.logic.commands.CommandTestUtil.VALID_TAG_FRIEND;
import static seedu.address.logic.commands.CommandTestUtil.VALID_TAG_HUSBAND;

import java.util.ArrayList;
import java.util.Arrays;
import java.util.List;

import seedu.address.model.AddressBook;
import seedu.address.model.person.Tag;

/**
 * A utility class containing a list of {@code Person} objects to be used in tests.
 */
public class TypicalPersons {

<<<<<<< HEAD
    public static final Tag ALICE = new PersonBuilder().withName("Alice Pauline")
            .withAddress("123, Jurong West Ave 6, #08-111").withEmail("alice@example.com")
=======
    public static final Person ALICE = new PersonBuilder().withName("Alice Pauline")
            .withAddress("123, Jurong West Ave 6, #08-111")
>>>>>>> cbc6e40e
            .withPhone("94351253")
            .withTags("friends").build();
    public static final Tag BENSON = new PersonBuilder().withName("Benson Meier")
            .withAddress("311, Clementi Ave 2, #02-25")
            .withPhone("98765432")
            .withTags("owesMoney", "friends").build();
<<<<<<< HEAD
    public static final Tag CARL = new PersonBuilder().withName("Carl Kurz").withPhone("95352563")
            .withEmail("heinz@example.com").withAddress("wall street").build();
    public static final Tag DANIEL = new PersonBuilder().withName("Daniel Meier").withPhone("87652533")
            .withEmail("cornelia@example.com").withAddress("10th street").withTags("friends").build();
    public static final Tag ELLE = new PersonBuilder().withName("Elle Meyer").withPhone("9482224")
            .withEmail("werner@example.com").withAddress("michegan ave").build();
    public static final Tag FIONA = new PersonBuilder().withName("Fiona Kunz").withPhone("9482427")
            .withEmail("lydia@example.com").withAddress("little tokyo").build();
    public static final Tag GEORGE = new PersonBuilder().withName("George Best").withPhone("9482442")
            .withEmail("anna@example.com").withAddress("4th street").build();

    // Manually added
    public static final Tag HOON = new PersonBuilder().withName("Hoon Meier").withPhone("8482424")
            .withEmail("stefan@example.com").withAddress("little india").build();
    public static final Tag IDA = new PersonBuilder().withName("Ida Mueller").withPhone("8482131")
            .withEmail("hans@example.com").withAddress("chicago ave").build();

    // Manually added - Person's details found in {@code CommandTestUtil}
    public static final Tag AMY = new PersonBuilder().withName(VALID_NAME_AMY).withPhone(VALID_PHONE_AMY)
            .withEmail(VALID_EMAIL_AMY).withAddress(VALID_ADDRESS_AMY).withTags(VALID_TAG_FRIEND).build();
    public static final Tag BOB = new PersonBuilder().withName(VALID_NAME_BOB).withPhone(VALID_PHONE_BOB)
            .withEmail(VALID_EMAIL_BOB).withAddress(VALID_ADDRESS_BOB).withTags(VALID_TAG_HUSBAND, VALID_TAG_FRIEND)
=======
    public static final Person CARL = new PersonBuilder().withName("Carl Kurz").withPhone("95352563")
            .withAddress("wall street").build();
    public static final Person DANIEL = new PersonBuilder().withName("Daniel Meier").withPhone("87652533")
            .withAddress("10th street").withTags("friends").build();
    public static final Person ELLE = new PersonBuilder().withName("Elle Meyer").withPhone("9482224")
            .withAddress("michegan ave").build();
    public static final Person FIONA = new PersonBuilder().withName("Fiona Kunz").withPhone("9482427")
            .withAddress("little tokyo").build();
    public static final Person GEORGE = new PersonBuilder().withName("George Best").withPhone("9482442")
            .withAddress("4th street").build();

    // Manually added
    public static final Person HOON = new PersonBuilder().withName("Hoon Meier").withPhone("8482424")
            .withAddress("little india").build();
    public static final Person IDA = new PersonBuilder().withName("Ida Mueller").withPhone("8482131")
            .withAddress("chicago ave").build();

    // Manually added - Person's details found in {@code CommandTestUtil}
    public static final Person AMY = new PersonBuilder().withName(VALID_NAME_AMY).withPhone(VALID_PHONE_AMY)
            .withAddress(VALID_ADDRESS_AMY).withTags(VALID_TAG_FRIEND).build();
    public static final Person BOB = new PersonBuilder().withName(VALID_NAME_BOB).withPhone(VALID_PHONE_BOB)
            .withAddress(VALID_ADDRESS_BOB).withTags(VALID_TAG_HUSBAND, VALID_TAG_FRIEND)
>>>>>>> cbc6e40e
            .build();

    public static final String KEYWORD_MATCHING_MEIER = "Meier"; // A keyword that matches MEIER

    private TypicalPersons() {} // prevents instantiation

    /**
     * Returns an {@code AddressBook} with all the typical persons.
     */
    public static AddressBook getTypicalAddressBook() {
        AddressBook ab = new AddressBook();
        for (Tag person : getTypicalPersons()) {
            ab.addPerson(person);
        }
        return ab;
    }

    public static List<Tag> getTypicalPersons() {
        return new ArrayList<>(Arrays.asList(ALICE, BENSON, CARL, DANIEL, ELLE, FIONA, GEORGE));
    }
}<|MERGE_RESOLUTION|>--- conflicted
+++ resolved
@@ -1,13 +1,9 @@
 package seedu.address.testutil;
 
-import static seedu.address.logic.commands.CommandTestUtil.VALID_ADDRESS_AMY;
-import static seedu.address.logic.commands.CommandTestUtil.VALID_ADDRESS_BOB;
+import static seedu.address.logic.commands.CommandTestUtil.VALID_FILE_ADDRESS_AMY;
+import static seedu.address.logic.commands.CommandTestUtil.VALID_FILE_ADDRESS_BOB;
 import static seedu.address.logic.commands.CommandTestUtil.VALID_NAME_AMY;
 import static seedu.address.logic.commands.CommandTestUtil.VALID_NAME_BOB;
-import static seedu.address.logic.commands.CommandTestUtil.VALID_PHONE_AMY;
-import static seedu.address.logic.commands.CommandTestUtil.VALID_PHONE_BOB;
-import static seedu.address.logic.commands.CommandTestUtil.VALID_TAG_FRIEND;
-import static seedu.address.logic.commands.CommandTestUtil.VALID_TAG_HUSBAND;
 
 import java.util.ArrayList;
 import java.util.Arrays;
@@ -17,70 +13,40 @@
 import seedu.address.model.person.Tag;
 
 /**
- * A utility class containing a list of {@code Person} objects to be used in tests.
+ * A utility class containing a list of {@code Tag} objects to be used in tests.
  */
 public class TypicalPersons {
 
-<<<<<<< HEAD
-    public static final Tag ALICE = new PersonBuilder().withName("Alice Pauline")
-            .withAddress("123, Jurong West Ave 6, #08-111").withEmail("alice@example.com")
-=======
-    public static final Person ALICE = new PersonBuilder().withName("Alice Pauline")
-            .withAddress("123, Jurong West Ave 6, #08-111")
->>>>>>> cbc6e40e
-            .withPhone("94351253")
-            .withTags("friends").build();
-    public static final Tag BENSON = new PersonBuilder().withName("Benson Meier")
-            .withAddress("311, Clementi Ave 2, #02-25")
-            .withPhone("98765432")
-            .withTags("owesMoney", "friends").build();
-<<<<<<< HEAD
-    public static final Tag CARL = new PersonBuilder().withName("Carl Kurz").withPhone("95352563")
-            .withEmail("heinz@example.com").withAddress("wall street").build();
-    public static final Tag DANIEL = new PersonBuilder().withName("Daniel Meier").withPhone("87652533")
-            .withEmail("cornelia@example.com").withAddress("10th street").withTags("friends").build();
-    public static final Tag ELLE = new PersonBuilder().withName("Elle Meyer").withPhone("9482224")
-            .withEmail("werner@example.com").withAddress("michegan ave").build();
-    public static final Tag FIONA = new PersonBuilder().withName("Fiona Kunz").withPhone("9482427")
-            .withEmail("lydia@example.com").withAddress("little tokyo").build();
-    public static final Tag GEORGE = new PersonBuilder().withName("George Best").withPhone("9482442")
-            .withEmail("anna@example.com").withAddress("4th street").build();
+
+    public static final Tag ALICE = new PersonBuilder().withTagName("Alice Pauline")
+            .withFileAddress("c:\\a\\b\\alice.txt")
+            .build();
+    public static final Tag BENSON = new PersonBuilder().withTagName("Benson Meier")
+            .withFileAddress("c:\\a\\b\\benson.txt")
+            .build();
+
+    public static final Tag CARL = new PersonBuilder().withTagName("Carl Kurz")
+            .withFileAddress("c:\\a\\b\\carl.txt").build();
+    public static final Tag DANIEL = new PersonBuilder().withTagName("Daniel Meier")
+            .withFileAddress("c:\\a\\b\\daniel.txt").build();
+    public static final Tag ELLE = new PersonBuilder().withTagName("Elle Meyer")
+            .withFileAddress("c:\\a\\b\\elle.txt").build();
+    public static final Tag FIONA = new PersonBuilder().withTagName("Fiona Kunz")
+            .withFileAddress("c:\\a\\b\\fiona.txt").build();
+    public static final Tag GEORGE = new PersonBuilder().withTagName("George Best")
+            .withFileAddress("c:\\a\\b\\george.txt").build();
 
     // Manually added
-    public static final Tag HOON = new PersonBuilder().withName("Hoon Meier").withPhone("8482424")
-            .withEmail("stefan@example.com").withAddress("little india").build();
-    public static final Tag IDA = new PersonBuilder().withName("Ida Mueller").withPhone("8482131")
-            .withEmail("hans@example.com").withAddress("chicago ave").build();
+    public static final Tag HOON = new PersonBuilder().withTagName("Hoon Meier")
+            .withFileAddress("c:\\a\\b\\hoon.txt").build();
+    public static final Tag IDA = new PersonBuilder().withTagName("Ida Mueller")
+            .withFileAddress("c:\\a\\b\\ida.txt").build();
 
-    // Manually added - Person's details found in {@code CommandTestUtil}
-    public static final Tag AMY = new PersonBuilder().withName(VALID_NAME_AMY).withPhone(VALID_PHONE_AMY)
-            .withEmail(VALID_EMAIL_AMY).withAddress(VALID_ADDRESS_AMY).withTags(VALID_TAG_FRIEND).build();
-    public static final Tag BOB = new PersonBuilder().withName(VALID_NAME_BOB).withPhone(VALID_PHONE_BOB)
-            .withEmail(VALID_EMAIL_BOB).withAddress(VALID_ADDRESS_BOB).withTags(VALID_TAG_HUSBAND, VALID_TAG_FRIEND)
-=======
-    public static final Person CARL = new PersonBuilder().withName("Carl Kurz").withPhone("95352563")
-            .withAddress("wall street").build();
-    public static final Person DANIEL = new PersonBuilder().withName("Daniel Meier").withPhone("87652533")
-            .withAddress("10th street").withTags("friends").build();
-    public static final Person ELLE = new PersonBuilder().withName("Elle Meyer").withPhone("9482224")
-            .withAddress("michegan ave").build();
-    public static final Person FIONA = new PersonBuilder().withName("Fiona Kunz").withPhone("9482427")
-            .withAddress("little tokyo").build();
-    public static final Person GEORGE = new PersonBuilder().withName("George Best").withPhone("9482442")
-            .withAddress("4th street").build();
-
-    // Manually added
-    public static final Person HOON = new PersonBuilder().withName("Hoon Meier").withPhone("8482424")
-            .withAddress("little india").build();
-    public static final Person IDA = new PersonBuilder().withName("Ida Mueller").withPhone("8482131")
-            .withAddress("chicago ave").build();
-
-    // Manually added - Person's details found in {@code CommandTestUtil}
-    public static final Person AMY = new PersonBuilder().withName(VALID_NAME_AMY).withPhone(VALID_PHONE_AMY)
-            .withAddress(VALID_ADDRESS_AMY).withTags(VALID_TAG_FRIEND).build();
-    public static final Person BOB = new PersonBuilder().withName(VALID_NAME_BOB).withPhone(VALID_PHONE_BOB)
-            .withAddress(VALID_ADDRESS_BOB).withTags(VALID_TAG_HUSBAND, VALID_TAG_FRIEND)
->>>>>>> cbc6e40e
+    // Manually added - Tag's details found in {@code CommandTestUtil}
+    public static final Tag AMY = new PersonBuilder().withTagName(VALID_NAME_AMY)
+            .withFileAddress(VALID_FILE_ADDRESS_AMY).build();
+    public static final Tag BOB = new PersonBuilder().withTagName(VALID_NAME_BOB)
+            .withFileAddress(VALID_FILE_ADDRESS_BOB)
             .build();
 
     public static final String KEYWORD_MATCHING_MEIER = "Meier"; // A keyword that matches MEIER
@@ -92,13 +58,13 @@
      */
     public static AddressBook getTypicalAddressBook() {
         AddressBook ab = new AddressBook();
-        for (Tag person : getTypicalPersons()) {
-            ab.addPerson(person);
+        for (Tag tag : getTypicalTags()) {
+            ab.addPerson(tag);
         }
         return ab;
     }
 
-    public static List<Tag> getTypicalPersons() {
+    public static List<Tag> getTypicalTags() {
         return new ArrayList<>(Arrays.asList(ALICE, BENSON, CARL, DANIEL, ELLE, FIONA, GEORGE));
     }
 }