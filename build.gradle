--- conflicted
+++ resolved
@@ -38,12 +38,8 @@
 }
 
 dependencies {
-<<<<<<< HEAD
-=======
-    String testFxVersion = '4.0.15-alpha'
     String jUnitVersion = '5.1.0'
 
->>>>>>> eeaea811
     implementation group: 'com.fasterxml.jackson.core', name: 'jackson-databind', version: '2.7.0'
     implementation group: 'com.fasterxml.jackson.datatype', name: 'jackson-datatype-jsr310', version: '2.7.4'
 
